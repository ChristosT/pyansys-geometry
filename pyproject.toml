--- conflicted
+++ resolved
@@ -4,11 +4,7 @@
 
 [project]
 name = "ansys-geometry-core"
-<<<<<<< HEAD
 version = "0.3.0"
-=======
-version = "0.4.dev0"
->>>>>>> 500d99eb
 description = "A python wrapper for Ansys Geometry service"
 readme = "README.rst"
 requires-python = ">=3.8,<4"
